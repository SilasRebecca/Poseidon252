--- conflicted
+++ resolved
@@ -4,165 +4,6 @@
 //
 // Copyright (c) DUSK NETWORK. All rights reserved.
 
-<<<<<<< HEAD
-=======
-//! ![Build Status](https://travis-ci.com/dusk-network/Poseidon252.svg?branch=master)](https://travis-ci.com/dusk-network/Poseidon252)
-//! ![Repository](https://dusk-network.github.io/Poseidon252/repo-badge.svg)](https://github.com/dusk-network/Poseidon252)
-//! ![Documentation](https://dusk-network.github.io/Poseidon252/badge.svg)](https://dusk-network.github.io/Poseidon252/index.html)
-//!
-//! # Poseidon252
-//! Reference implementation for the Poseidon Hashing algorithm.
-//!
-//! #### Reference
-//!
-//! [Starkad and Poseidon: New Hash Functions for Zero Knowledge Proof Systems](https://eprint.iacr.org/2019/458.pdf)
-//!
-//! This repository has been created so there's a unique library that holds the tools & functions
-//! required to perform Poseidon Hashes.
-//!
-//! This hashes heavily rely on the Hades permutation, which is one of the key parts that Poseidon needs in order
-//! to work.
-//! This library uses the reference implementation of [Hades252](https://github.com/dusk-network/hades252) which has been
-//! designed & build by the [Dusk-Network team](https://dusk.network/).
-//!
-//! **The library provides the two hashing techniques of Poseidon:**
-//!
-//! ## Sponge Hash
-//! The `Sponge` techniqe in Poseidon allows to hash an unlimited ammount of data
-//! into a single `Scalar`.
-//! The sponge hash techniqe requires a padding to be applied before the data can
-//! be hashed.
-//!
-//! This is done to avoid hash collitions as stated in the paper of the Poseidon Hash
-//! algorithm. See: (https://eprint.iacr.org/2019/458.pdf)[https://eprint.iacr.org/2019/458.pdf].
-//! The inputs of the `sponge_hash` are always `Scalar` or need to be capable of being represented
-//! as it.
-//!
-//! The module provides two sponge hash implementations:
-//! - Sponge hash using `Scalar` as backend. Which hashes the inputed `Scalar`s and returns a single
-//! `Scalar`.
-//!
-//! - Sponge hash gadget using `dusk_plonk::Variable` as a backend. This techniqe is used/required
-//! when you want to proof pre-images of unconstrained data inside of Zero-Knowledge PLONK circuits.
-//!
-//!
-//! ## Merkle Hash
-//! The Merkle Level Hashing is a technique that Poseidon is optimized-by-design
-//! to perform.
-//! This technique allows us to perform hashes of an entire Merkle Tree using
-//! `Hades252` as backend.
-//!
-//! The technique requires the computation of a `bitflags` element which is always
-//! positioned as the first item of the level when we hash it, and it basically generated
-//! in respect of the presence or absence of a leaf in the tree level.
-//! This allows to prevent hashing collitions.
-//!
-//! At the moment, this library is designed and optimized to work only with trees of `ARITY`
-//! up to 4. **That means that trees with a bigger ARITY SHOULD NEVER be used with this lib.**
-//! The module contains the implementation of 4 variants of the same algorithm to support the
-//! majority of the configurations that the user may need:
-//!
-//! - Scalar backend for hashing Merkle Tree levels outside of ZK-Circuits whith two variants:
-//! One of them computes the bitflags item while the other assumes that it has already been
-//! computed and placed in the first Level position.
-//!
-//! - `dusk_plonk::Variable` backend for hashing Merkle Tree levels inside of ZK-Circuits,
-//!  specifically, PLONK circuits. This implementation comes also whith two variants;
-//! One of them computes the bitflags item while the other assumes that it has already been
-//! computed and placed in the first Level position.
-//!
-//!
-//!
-//! ### Zero Knowledge Merkle Opening Proof example:
-//!
-//! ```ignore
-//! use anyhow::Result;
-//! use canonical::Canon;
-//! use canonical_derive::Canon;
-//! use canonical_host::MemStore;
-//! use dusk_plonk::prelude::*;
-//! use poseidon252::tree::zk::merkle_opening;
-//! use poseidon252::tree::{PoseidonAnnotation, PoseidonTree};
-//!
-//! const DEPTH: usize = 17;
-//!
-//! #[derive(Debug, Default, Clone, Copy, PartialOrd, Ord, PartialEq, Eq, Canon)]
-//! struct MockLeaf(pub BlsScalar);
-//!
-//! impl From<u64> for MockLeaf {
-//!     fn from(n: u64) -> MockLeaf {
-//!         MockLeaf(BlsScalar::from(n))
-//!     }
-//! }
-//!
-//! impl Into<BlsScalar> for &MockLeaf {
-//!     fn into(self) -> BlsScalar {
-//!         self.0
-//!     }
-//! }
-//!
-//! fn main() -> Result<()> {
-//!     let pub_params = PublicParameters::setup(1 << 15, &mut rand::thread_rng())?;
-//!     let (ck, ok) = pub_params.trim(1 << 15)?;
-//!
-//!     let mut tree: PoseidonTree<MockLeaf, PoseidonAnnotation, MemStore, DEPTH> =
-//!         PoseidonTree::new();
-//!
-//!     for i in 0..1024 {
-//!         let l = MockLeaf::from(i as u64);
-//!         tree.push(l)?;
-//!     }
-//!
-//!     let gadget_tester =
-//!         |composer: &mut StandardComposer,
-//!          tree: &PoseidonTree<MockLeaf, PoseidonAnnotation, MemStore, DEPTH>,
-//!          n: usize| {
-//!             let branch = tree.branch(n).unwrap().unwrap();
-//!             let root = tree.root().unwrap();
-//!
-//!             let leaf = BlsScalar::from(n as u64);
-//!             let leaf = composer.add_input(leaf);
-//!
-//!             let root_p = merkle_opening::<DEPTH>(composer, &branch, leaf);
-//!             composer.constrain_to_constant(root_p, BlsScalar::zero(), -root);
-//!         };
-//!
-//!     let label = b"opening_gadget";
-//!     let idx = 0;
-//!
-//!     let mut prover = Prover::new(label);
-//!     gadget_tester(prover.mut_cs(), &tree, idx);
-//!     prover.preprocess(&ck)?;
-//!     let proof = prover.prove(&ck)?;
-//!
-//!     let mut verifier = Verifier::new(label);
-//!     gadget_tester(verifier.mut_cs(), &tree, idx);
-//!     verifier.preprocess(&ck)?;
-//!     let pi = verifier.mut_cs().public_inputs.clone();
-//!     verifier.verify(&proof, &ok, &pi).unwrap();
-//!
-//!     Ok(())
-//! }
-//! ```
-//!
-//! ## Documentation
-//! This crate contains info about all of the functions that the library provides as well as the
-//! documentation regarding the data structures that it exports. To check it, please feel free to go to
-//! the [documentation page](https://dusk-network.github.io/Poseidon252/poseidon252/index.html)
-//!
-//! ## Licensing
-//!
-//! This code is licensed under Mozilla Public License Version 2.0 (MPL-2.0). Please see [LICENSE](https://github.com/dusk-network/plonk/blob/master/LICENSE) for further info.
-//!
-//! ## About
-//!
-//! Implementation designed by the [dusk](https://dusk.network) team.
-//!
-//! ## Contributing
-//! - If you want to contribute to this repository/project please, check [CONTRIBUTING.md](https://github.com/dusk-network/Poseidon252/blob/master/CONTRIBUTING.md)
-//! - If you want to report a bug or request a new feature addition, please open an issue on this repository.
-
->>>>>>> 46332f57
 #![deny(missing_docs)]
 #![feature(min_const_generics)]
 #![feature(external_doc)]
